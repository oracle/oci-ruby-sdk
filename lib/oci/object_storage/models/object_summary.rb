<<<<<<< HEAD
# Copyright (c) 2016, 2020, Oracle and/or its affiliates. All rights reserved.
=======
# Copyright (c) 2016, 2020, Oracle and/or its affiliates.  All rights reserved.
# This software is dual-licensed to you under the Universal Permissive License (UPL) 1.0 as shown at https://oss.oracle.com/licenses/upl or Apache License 2.0 as shown at http://www.apache.org/licenses/LICENSE-2.0. You may choose either license.
>>>>>>> 50ccc240

require 'date'

# rubocop:disable Lint/UnneededCopDisableDirective, Metrics/LineLength
module OCI
  # To use any of the API operations, you must be authorized in an IAM policy. If you are not authorized,
  # talk to an administrator. If you are an administrator who needs to write policies to give users access, see
  # [Getting Started with Policies](https://docs.cloud.oracle.com/Content/Identity/Concepts/policygetstarted.htm).
  #
  class ObjectStorage::Models::ObjectSummary
    # **[Required]** The name of the object. Avoid entering confidential information.
    # Example: test/object1.log
    #
    # @return [String]
    attr_accessor :name

    # Size of the object in bytes.
    # @return [Integer]
    attr_accessor :size

    # Base64-encoded MD5 hash of the object data.
    # @return [String]
    attr_accessor :md5

    # The date and time the object was created, as described in [RFC 2616](https://tools.ietf.org/html/rfc2616#section-14.29).
    # @return [DateTime]
    attr_accessor :time_created

    # The current entity tag (ETag) for the object.
    # @return [String]
    attr_accessor :etag

<<<<<<< HEAD
=======
    # The date and time the object was modified, as described in [RFC 2616](https://tools.ietf.org/rfc/rfc2616), section 14.29.
    # @return [DateTime]
    attr_accessor :time_modified

>>>>>>> 50ccc240
    # Attribute mapping from ruby-style variable name to JSON key.
    def self.attribute_map
      {
        # rubocop:disable Style/SymbolLiteral
        'name': :'name',
        'size': :'size',
        'md5': :'md5',
        'time_created': :'timeCreated',
<<<<<<< HEAD
        'etag': :'etag'
=======
        'etag': :'etag',
        'time_modified': :'timeModified'
>>>>>>> 50ccc240
        # rubocop:enable Style/SymbolLiteral
      }
    end

    # Attribute type mapping.
    def self.swagger_types
      {
        # rubocop:disable Style/SymbolLiteral
        'name': :'String',
        'size': :'Integer',
        'md5': :'String',
        'time_created': :'DateTime',
<<<<<<< HEAD
        'etag': :'String'
=======
        'etag': :'String',
        'time_modified': :'DateTime'
>>>>>>> 50ccc240
        # rubocop:enable Style/SymbolLiteral
      }
    end

    # rubocop:disable Metrics/CyclomaticComplexity, Metrics/AbcSize, Metrics/PerceivedComplexity
    # rubocop:disable Metrics/MethodLength, Layout/EmptyLines, Style/SymbolLiteral


    # Initializes the object
    # @param [Hash] attributes Model attributes in the form of hash
    # @option attributes [String] :name The value to assign to the {#name} property
    # @option attributes [Integer] :size The value to assign to the {#size} property
    # @option attributes [String] :md5 The value to assign to the {#md5} property
    # @option attributes [DateTime] :time_created The value to assign to the {#time_created} property
    # @option attributes [String] :etag The value to assign to the {#etag} property
<<<<<<< HEAD
=======
    # @option attributes [DateTime] :time_modified The value to assign to the {#time_modified} property
>>>>>>> 50ccc240
    def initialize(attributes = {})
      return unless attributes.is_a?(Hash)

      # convert string to symbol for hash key
      attributes = attributes.each_with_object({}) { |(k, v), h| h[k.to_sym] = v }

      self.name = attributes[:'name'] if attributes[:'name']

      self.size = attributes[:'size'] if attributes[:'size']

      self.md5 = attributes[:'md5'] if attributes[:'md5']

      self.time_created = attributes[:'timeCreated'] if attributes[:'timeCreated']

      raise 'You cannot provide both :timeCreated and :time_created' if attributes.key?(:'timeCreated') && attributes.key?(:'time_created')

      self.time_created = attributes[:'time_created'] if attributes[:'time_created']

      self.etag = attributes[:'etag'] if attributes[:'etag']
<<<<<<< HEAD
=======

      self.time_modified = attributes[:'timeModified'] if attributes[:'timeModified']

      raise 'You cannot provide both :timeModified and :time_modified' if attributes.key?(:'timeModified') && attributes.key?(:'time_modified')

      self.time_modified = attributes[:'time_modified'] if attributes[:'time_modified']
>>>>>>> 50ccc240
    end
    # rubocop:enable Metrics/CyclomaticComplexity, Metrics/AbcSize, Metrics/PerceivedComplexity
    # rubocop:enable Metrics/MethodLength, Layout/EmptyLines, Style/SymbolLiteral

    # rubocop:disable Metrics/CyclomaticComplexity, Metrics/AbcSize, Metrics/PerceivedComplexity, Layout/EmptyLines


    # Checks equality by comparing each attribute.
    # @param [Object] other the other object to be compared
    def ==(other)
      return true if equal?(other)

      self.class == other.class &&
        name == other.name &&
        size == other.size &&
        md5 == other.md5 &&
        time_created == other.time_created &&
<<<<<<< HEAD
        etag == other.etag
=======
        etag == other.etag &&
        time_modified == other.time_modified
>>>>>>> 50ccc240
    end
    # rubocop:enable Metrics/CyclomaticComplexity, Metrics/AbcSize, Metrics/PerceivedComplexity, Layout/EmptyLines

    # @see the `==` method
    # @param [Object] other the other object to be compared
    def eql?(other)
      self == other
    end

    # rubocop:disable Metrics/AbcSize, Layout/EmptyLines


    # Calculates hash code according to all attributes.
    # @return [Fixnum] Hash code
    def hash
<<<<<<< HEAD
      [name, size, md5, time_created, etag].hash
=======
      [name, size, md5, time_created, etag, time_modified].hash
>>>>>>> 50ccc240
    end
    # rubocop:enable Metrics/AbcSize, Layout/EmptyLines

    # rubocop:disable Metrics/AbcSize, Layout/EmptyLines


    # Builds the object from hash
    # @param [Hash] attributes Model attributes in the form of hash
    # @return [Object] Returns the model itself
    def build_from_hash(attributes)
      return nil unless attributes.is_a?(Hash)

      self.class.swagger_types.each_pair do |key, type|
        if type =~ /^Array<(.*)>/i
          # check to ensure the input is an array given that the the attribute
          # is documented as an array but the input is not
          if attributes[self.class.attribute_map[key]].is_a?(Array)
            public_method("#{key}=").call(
              attributes[self.class.attribute_map[key]]
                .map { |v| OCI::Internal::Util.convert_to_type(Regexp.last_match(1), v) }
            )
          end
        elsif !attributes[self.class.attribute_map[key]].nil?
          public_method("#{key}=").call(
            OCI::Internal::Util.convert_to_type(type, attributes[self.class.attribute_map[key]])
          )
        end
        # or else data not found in attributes(hash), not an issue as the data can be optional
      end

      self
    end
    # rubocop:enable Metrics/AbcSize, Layout/EmptyLines

    # Returns the string representation of the object
    # @return [String] String presentation of the object
    def to_s
      to_hash.to_s
    end

    # Returns the object in the form of hash
    # @return [Hash] Returns the object in the form of hash
    def to_hash
      hash = {}
      self.class.attribute_map.each_pair do |attr, param|
        value = public_method(attr).call
        next if value.nil? && !instance_variable_defined?("@#{attr}")

        hash[param] = _to_hash(value)
      end
      hash
    end

    private

    # Outputs non-array value in the form of hash
    # For object, use to_hash. Otherwise, just return the value
    # @param [Object] value Any valid value
    # @return [Hash] Returns the value in the form of hash
    def _to_hash(value)
      if value.is_a?(Array)
        value.compact.map { |v| _to_hash(v) }
      elsif value.is_a?(Hash)
        {}.tap do |hash|
          value.each { |k, v| hash[k] = _to_hash(v) }
        end
      elsif value.respond_to? :to_hash
        value.to_hash
      else
        value
      end
    end
  end
end
# rubocop:enable Lint/UnneededCopDisableDirective, Metrics/LineLength<|MERGE_RESOLUTION|>--- conflicted
+++ resolved
@@ -1,9 +1,5 @@
-<<<<<<< HEAD
-# Copyright (c) 2016, 2020, Oracle and/or its affiliates. All rights reserved.
-=======
 # Copyright (c) 2016, 2020, Oracle and/or its affiliates.  All rights reserved.
 # This software is dual-licensed to you under the Universal Permissive License (UPL) 1.0 as shown at https://oss.oracle.com/licenses/upl or Apache License 2.0 as shown at http://www.apache.org/licenses/LICENSE-2.0. You may choose either license.
->>>>>>> 50ccc240
 
 require 'date'
 
@@ -36,13 +32,10 @@
     # @return [String]
     attr_accessor :etag
 
-<<<<<<< HEAD
-=======
     # The date and time the object was modified, as described in [RFC 2616](https://tools.ietf.org/rfc/rfc2616), section 14.29.
     # @return [DateTime]
     attr_accessor :time_modified
 
->>>>>>> 50ccc240
     # Attribute mapping from ruby-style variable name to JSON key.
     def self.attribute_map
       {
@@ -51,12 +44,8 @@
         'size': :'size',
         'md5': :'md5',
         'time_created': :'timeCreated',
-<<<<<<< HEAD
-        'etag': :'etag'
-=======
         'etag': :'etag',
         'time_modified': :'timeModified'
->>>>>>> 50ccc240
         # rubocop:enable Style/SymbolLiteral
       }
     end
@@ -69,12 +58,8 @@
         'size': :'Integer',
         'md5': :'String',
         'time_created': :'DateTime',
-<<<<<<< HEAD
-        'etag': :'String'
-=======
         'etag': :'String',
         'time_modified': :'DateTime'
->>>>>>> 50ccc240
         # rubocop:enable Style/SymbolLiteral
       }
     end
@@ -90,10 +75,7 @@
     # @option attributes [String] :md5 The value to assign to the {#md5} property
     # @option attributes [DateTime] :time_created The value to assign to the {#time_created} property
     # @option attributes [String] :etag The value to assign to the {#etag} property
-<<<<<<< HEAD
-=======
     # @option attributes [DateTime] :time_modified The value to assign to the {#time_modified} property
->>>>>>> 50ccc240
     def initialize(attributes = {})
       return unless attributes.is_a?(Hash)
 
@@ -113,15 +95,12 @@
       self.time_created = attributes[:'time_created'] if attributes[:'time_created']
 
       self.etag = attributes[:'etag'] if attributes[:'etag']
-<<<<<<< HEAD
-=======
 
       self.time_modified = attributes[:'timeModified'] if attributes[:'timeModified']
 
       raise 'You cannot provide both :timeModified and :time_modified' if attributes.key?(:'timeModified') && attributes.key?(:'time_modified')
 
       self.time_modified = attributes[:'time_modified'] if attributes[:'time_modified']
->>>>>>> 50ccc240
     end
     # rubocop:enable Metrics/CyclomaticComplexity, Metrics/AbcSize, Metrics/PerceivedComplexity
     # rubocop:enable Metrics/MethodLength, Layout/EmptyLines, Style/SymbolLiteral
@@ -139,12 +118,8 @@
         size == other.size &&
         md5 == other.md5 &&
         time_created == other.time_created &&
-<<<<<<< HEAD
-        etag == other.etag
-=======
         etag == other.etag &&
         time_modified == other.time_modified
->>>>>>> 50ccc240
     end
     # rubocop:enable Metrics/CyclomaticComplexity, Metrics/AbcSize, Metrics/PerceivedComplexity, Layout/EmptyLines
 
@@ -160,11 +135,7 @@
     # Calculates hash code according to all attributes.
     # @return [Fixnum] Hash code
     def hash
-<<<<<<< HEAD
-      [name, size, md5, time_created, etag].hash
-=======
       [name, size, md5, time_created, etag, time_modified].hash
->>>>>>> 50ccc240
     end
     # rubocop:enable Metrics/AbcSize, Layout/EmptyLines
 
