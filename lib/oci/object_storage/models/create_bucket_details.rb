<<<<<<< HEAD
# Copyright (c) 2016, 2020, Oracle and/or its affiliates. All rights reserved.
=======
# Copyright (c) 2016, 2020, Oracle and/or its affiliates.  All rights reserved.
# This software is dual-licensed to you under the Universal Permissive License (UPL) 1.0 as shown at https://oss.oracle.com/licenses/upl or Apache License 2.0 as shown at http://www.apache.org/licenses/LICENSE-2.0. You may choose either license.
>>>>>>> 50ccc240

require 'date'

# rubocop:disable Lint/UnneededCopDisableDirective, Metrics/LineLength
module OCI
  # To use any of the API operations, you must be authorized in an IAM policy. If you are not authorized,
  # talk to an administrator. If you are an administrator who needs to write policies to give users access, see
  # [Getting Started with Policies](https://docs.cloud.oracle.com/Content/Identity/Concepts/policygetstarted.htm).
  #
  class ObjectStorage::Models::CreateBucketDetails
    PUBLIC_ACCESS_TYPE_ENUM = [
      PUBLIC_ACCESS_TYPE_NO_PUBLIC_ACCESS = 'NoPublicAccess'.freeze,
      PUBLIC_ACCESS_TYPE_OBJECT_READ = 'ObjectRead'.freeze,
      PUBLIC_ACCESS_TYPE_OBJECT_READ_WITHOUT_LIST = 'ObjectReadWithoutList'.freeze
    ].freeze

    STORAGE_TIER_ENUM = [
      STORAGE_TIER_STANDARD = 'Standard'.freeze,
      STORAGE_TIER_ARCHIVE = 'Archive'.freeze
    ].freeze

<<<<<<< HEAD
=======
    VERSIONING_ENUM = [
      VERSIONING_ENABLED = 'Enabled'.freeze,
      VERSIONING_DISABLED = 'Disabled'.freeze
    ].freeze

>>>>>>> 50ccc240
    # **[Required]** The name of the bucket. Valid characters are uppercase or lowercase letters, numbers, hyphens, underscores, and periods.
    # Bucket names must be unique within an Object Storage namespace. Avoid entering confidential information.
    # example: Example: my-new-bucket1
    #
    # @return [String]
    attr_accessor :name

    # **[Required]** The ID of the compartment in which to create the bucket.
    # @return [String]
    attr_accessor :compartment_id

    # Arbitrary string, up to 4KB, of keys and values for user-defined metadata.
    # @return [Hash<String, String>]
    attr_accessor :metadata

    # The type of public access enabled on this bucket.
    # A bucket is set to `NoPublicAccess` by default, which only allows an authenticated caller to access the
    # bucket and its contents. When `ObjectRead` is enabled on the bucket, public access is allowed for the
    # `GetObject`, `HeadObject`, and `ListObjects` operations. When `ObjectReadWithoutList` is enabled on the bucket,
    # public access is allowed for the `GetObject` and `HeadObject` operations.
    #
    # @return [String]
    attr_reader :public_access_type

    # The type of storage tier of this bucket.
    # A bucket is set to 'Standard' tier by default, which means the bucket will be put in the standard storage tier.
    # When 'Archive' tier type is set explicitly, the bucket is put in the Archive Storage tier. The 'storageTier'
    # property is immutable after bucket is created.
    #
    # @return [String]
    attr_reader :storage_tier

    # Whether or not events are emitted for object state changes in this bucket. By default, `objectEventsEnabled` is
    # set to `false`. Set `objectEventsEnabled` to `true` to emit events for object state changes. For more information
    # about events, see [Overview of Events](https://docs.cloud.oracle.com/Content/Events/Concepts/eventsoverview.htm).
    #
    # @return [BOOLEAN]
    attr_accessor :object_events_enabled

    # Free-form tags for this resource. Each tag is a simple key-value pair with no predefined name, type, or namespace.
    # For more information, see [Resource Tags](https://docs.cloud.oracle.com/Content/General/Concepts/resourcetags.htm).
    # Example: `{\"Department\": \"Finance\"}`
    #
    # @return [Hash<String, String>]
    attr_accessor :freeform_tags

    # Defined tags for this resource. Each key is predefined and scoped to a namespace.
    # For more information, see [Resource Tags](https://docs.cloud.oracle.com/Content/General/Concepts/resourcetags.htm).
    # Example: `{\"Operations\": {\"CostCenter\": \"42\"}}`
    #
    # @return [Hash<String, Hash<String, Object>>]
    attr_accessor :defined_tags

    # The [OCID](https://docs.cloud.oracle.com/Content/General/Concepts/identifiers.htm) of a master encryption key used to call the Key
    # Management service to generate a data encryption key or to encrypt or decrypt a data encryption key.
    #
    # @return [String]
    attr_accessor :kms_key_id

    # Set the versioning status on the bucket. By default, a bucket is created with versioning `Disabled`. Use this option to enable versioning during bucket creation. Objects in a version enabled bucket are protected from overwrites and deletions. Previous versions of the same object will be available in the bucket.
    #
    # @return [String]
    attr_reader :versioning

    # Attribute mapping from ruby-style variable name to JSON key.
    def self.attribute_map
      {
        # rubocop:disable Style/SymbolLiteral
        'name': :'name',
        'compartment_id': :'compartmentId',
        'metadata': :'metadata',
        'public_access_type': :'publicAccessType',
        'storage_tier': :'storageTier',
        'object_events_enabled': :'objectEventsEnabled',
        'freeform_tags': :'freeformTags',
        'defined_tags': :'definedTags',
        'kms_key_id': :'kmsKeyId',
        'versioning': :'versioning'
        # rubocop:enable Style/SymbolLiteral
      }
    end

    # Attribute type mapping.
    def self.swagger_types
      {
        # rubocop:disable Style/SymbolLiteral
        'name': :'String',
        'compartment_id': :'String',
        'metadata': :'Hash<String, String>',
        'public_access_type': :'String',
        'storage_tier': :'String',
        'object_events_enabled': :'BOOLEAN',
        'freeform_tags': :'Hash<String, String>',
        'defined_tags': :'Hash<String, Hash<String, Object>>',
        'kms_key_id': :'String',
        'versioning': :'String'
        # rubocop:enable Style/SymbolLiteral
      }
    end

    # rubocop:disable Metrics/CyclomaticComplexity, Metrics/AbcSize, Metrics/PerceivedComplexity
    # rubocop:disable Metrics/MethodLength, Layout/EmptyLines, Style/SymbolLiteral


    # Initializes the object
    # @param [Hash] attributes Model attributes in the form of hash
    # @option attributes [String] :name The value to assign to the {#name} property
    # @option attributes [String] :compartment_id The value to assign to the {#compartment_id} property
    # @option attributes [Hash<String, String>] :metadata The value to assign to the {#metadata} property
    # @option attributes [String] :public_access_type The value to assign to the {#public_access_type} property
    # @option attributes [String] :storage_tier The value to assign to the {#storage_tier} property
    # @option attributes [BOOLEAN] :object_events_enabled The value to assign to the {#object_events_enabled} property
    # @option attributes [Hash<String, String>] :freeform_tags The value to assign to the {#freeform_tags} property
    # @option attributes [Hash<String, Hash<String, Object>>] :defined_tags The value to assign to the {#defined_tags} property
    # @option attributes [String] :kms_key_id The value to assign to the {#kms_key_id} property
    # @option attributes [String] :versioning The value to assign to the {#versioning} property
    def initialize(attributes = {})
      return unless attributes.is_a?(Hash)

      # convert string to symbol for hash key
      attributes = attributes.each_with_object({}) { |(k, v), h| h[k.to_sym] = v }

      self.name = attributes[:'name'] if attributes[:'name']

      self.compartment_id = attributes[:'compartmentId'] if attributes[:'compartmentId']

      raise 'You cannot provide both :compartmentId and :compartment_id' if attributes.key?(:'compartmentId') && attributes.key?(:'compartment_id')

      self.compartment_id = attributes[:'compartment_id'] if attributes[:'compartment_id']

      self.metadata = attributes[:'metadata'] if attributes[:'metadata']

      self.public_access_type = attributes[:'publicAccessType'] if attributes[:'publicAccessType']

      raise 'You cannot provide both :publicAccessType and :public_access_type' if attributes.key?(:'publicAccessType') && attributes.key?(:'public_access_type')

      self.public_access_type = attributes[:'public_access_type'] if attributes[:'public_access_type']

      self.storage_tier = attributes[:'storageTier'] if attributes[:'storageTier']

      raise 'You cannot provide both :storageTier and :storage_tier' if attributes.key?(:'storageTier') && attributes.key?(:'storage_tier')

      self.storage_tier = attributes[:'storage_tier'] if attributes[:'storage_tier']

      self.object_events_enabled = attributes[:'objectEventsEnabled'] unless attributes[:'objectEventsEnabled'].nil?

      raise 'You cannot provide both :objectEventsEnabled and :object_events_enabled' if attributes.key?(:'objectEventsEnabled') && attributes.key?(:'object_events_enabled')

      self.object_events_enabled = attributes[:'object_events_enabled'] unless attributes[:'object_events_enabled'].nil?

      self.freeform_tags = attributes[:'freeformTags'] if attributes[:'freeformTags']

      raise 'You cannot provide both :freeformTags and :freeform_tags' if attributes.key?(:'freeformTags') && attributes.key?(:'freeform_tags')

      self.freeform_tags = attributes[:'freeform_tags'] if attributes[:'freeform_tags']

      self.defined_tags = attributes[:'definedTags'] if attributes[:'definedTags']

      raise 'You cannot provide both :definedTags and :defined_tags' if attributes.key?(:'definedTags') && attributes.key?(:'defined_tags')

      self.defined_tags = attributes[:'defined_tags'] if attributes[:'defined_tags']

      self.kms_key_id = attributes[:'kmsKeyId'] if attributes[:'kmsKeyId']

      raise 'You cannot provide both :kmsKeyId and :kms_key_id' if attributes.key?(:'kmsKeyId') && attributes.key?(:'kms_key_id')

      self.kms_key_id = attributes[:'kms_key_id'] if attributes[:'kms_key_id']

      self.versioning = attributes[:'versioning'] if attributes[:'versioning']
    end
    # rubocop:enable Metrics/CyclomaticComplexity, Metrics/AbcSize, Metrics/PerceivedComplexity
    # rubocop:enable Metrics/MethodLength, Layout/EmptyLines, Style/SymbolLiteral

    # Custom attribute writer method checking allowed values (enum).
    # @param [Object] public_access_type Object to be assigned
    def public_access_type=(public_access_type)
      raise "Invalid value for 'public_access_type': this must be one of the values in PUBLIC_ACCESS_TYPE_ENUM." if public_access_type && !PUBLIC_ACCESS_TYPE_ENUM.include?(public_access_type)

      @public_access_type = public_access_type
    end

    # Custom attribute writer method checking allowed values (enum).
    # @param [Object] storage_tier Object to be assigned
    def storage_tier=(storage_tier)
      raise "Invalid value for 'storage_tier': this must be one of the values in STORAGE_TIER_ENUM." if storage_tier && !STORAGE_TIER_ENUM.include?(storage_tier)

      @storage_tier = storage_tier
    end

    # Custom attribute writer method checking allowed values (enum).
    # @param [Object] versioning Object to be assigned
    def versioning=(versioning)
      raise "Invalid value for 'versioning': this must be one of the values in VERSIONING_ENUM." if versioning && !VERSIONING_ENUM.include?(versioning)

      @versioning = versioning
    end

    # rubocop:disable Metrics/CyclomaticComplexity, Metrics/AbcSize, Metrics/PerceivedComplexity, Layout/EmptyLines


    # Checks equality by comparing each attribute.
    # @param [Object] other the other object to be compared
    def ==(other)
      return true if equal?(other)

      self.class == other.class &&
        name == other.name &&
        compartment_id == other.compartment_id &&
        metadata == other.metadata &&
        public_access_type == other.public_access_type &&
        storage_tier == other.storage_tier &&
        object_events_enabled == other.object_events_enabled &&
        freeform_tags == other.freeform_tags &&
        defined_tags == other.defined_tags &&
        kms_key_id == other.kms_key_id &&
        versioning == other.versioning
    end
    # rubocop:enable Metrics/CyclomaticComplexity, Metrics/AbcSize, Metrics/PerceivedComplexity, Layout/EmptyLines

    # @see the `==` method
    # @param [Object] other the other object to be compared
    def eql?(other)
      self == other
    end

    # rubocop:disable Metrics/AbcSize, Layout/EmptyLines


    # Calculates hash code according to all attributes.
    # @return [Fixnum] Hash code
    def hash
      [name, compartment_id, metadata, public_access_type, storage_tier, object_events_enabled, freeform_tags, defined_tags, kms_key_id, versioning].hash
    end
    # rubocop:enable Metrics/AbcSize, Layout/EmptyLines

    # rubocop:disable Metrics/AbcSize, Layout/EmptyLines


    # Builds the object from hash
    # @param [Hash] attributes Model attributes in the form of hash
    # @return [Object] Returns the model itself
    def build_from_hash(attributes)
      return nil unless attributes.is_a?(Hash)

      self.class.swagger_types.each_pair do |key, type|
        if type =~ /^Array<(.*)>/i
          # check to ensure the input is an array given that the the attribute
          # is documented as an array but the input is not
          if attributes[self.class.attribute_map[key]].is_a?(Array)
            public_method("#{key}=").call(
              attributes[self.class.attribute_map[key]]
                .map { |v| OCI::Internal::Util.convert_to_type(Regexp.last_match(1), v) }
            )
          end
        elsif !attributes[self.class.attribute_map[key]].nil?
          public_method("#{key}=").call(
            OCI::Internal::Util.convert_to_type(type, attributes[self.class.attribute_map[key]])
          )
        end
        # or else data not found in attributes(hash), not an issue as the data can be optional
      end

      self
    end
    # rubocop:enable Metrics/AbcSize, Layout/EmptyLines

    # Returns the string representation of the object
    # @return [String] String presentation of the object
    def to_s
      to_hash.to_s
    end

    # Returns the object in the form of hash
    # @return [Hash] Returns the object in the form of hash
    def to_hash
      hash = {}
      self.class.attribute_map.each_pair do |attr, param|
        value = public_method(attr).call
        next if value.nil? && !instance_variable_defined?("@#{attr}")

        hash[param] = _to_hash(value)
      end
      hash
    end

    private

    # Outputs non-array value in the form of hash
    # For object, use to_hash. Otherwise, just return the value
    # @param [Object] value Any valid value
    # @return [Hash] Returns the value in the form of hash
    def _to_hash(value)
      if value.is_a?(Array)
        value.compact.map { |v| _to_hash(v) }
      elsif value.is_a?(Hash)
        {}.tap do |hash|
          value.each { |k, v| hash[k] = _to_hash(v) }
        end
      elsif value.respond_to? :to_hash
        value.to_hash
      else
        value
      end
    end
  end
end
# rubocop:enable Lint/UnneededCopDisableDirective, Metrics/LineLength<|MERGE_RESOLUTION|>--- conflicted
+++ resolved
@@ -1,9 +1,5 @@
-<<<<<<< HEAD
-# Copyright (c) 2016, 2020, Oracle and/or its affiliates. All rights reserved.
-=======
 # Copyright (c) 2016, 2020, Oracle and/or its affiliates.  All rights reserved.
 # This software is dual-licensed to you under the Universal Permissive License (UPL) 1.0 as shown at https://oss.oracle.com/licenses/upl or Apache License 2.0 as shown at http://www.apache.org/licenses/LICENSE-2.0. You may choose either license.
->>>>>>> 50ccc240
 
 require 'date'
 
@@ -25,14 +21,11 @@
       STORAGE_TIER_ARCHIVE = 'Archive'.freeze
     ].freeze
 
-<<<<<<< HEAD
-=======
     VERSIONING_ENUM = [
       VERSIONING_ENABLED = 'Enabled'.freeze,
       VERSIONING_DISABLED = 'Disabled'.freeze
     ].freeze
 
->>>>>>> 50ccc240
     # **[Required]** The name of the bucket. Valid characters are uppercase or lowercase letters, numbers, hyphens, underscores, and periods.
     # Bucket names must be unique within an Object Storage namespace. Avoid entering confidential information.
     # example: Example: my-new-bucket1
