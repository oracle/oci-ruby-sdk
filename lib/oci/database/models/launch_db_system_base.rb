--- conflicted
+++ resolved
@@ -1,9 +1,5 @@
-<<<<<<< HEAD
-# Copyright (c) 2016, 2020, Oracle and/or its affiliates. All rights reserved.
-=======
 # Copyright (c) 2016, 2020, Oracle and/or its affiliates.  All rights reserved.
 # This software is dual-licensed to you under the Universal Permissive License (UPL) 1.0 as shown at https://oss.oracle.com/licenses/upl or Apache License 2.0 as shown at http://www.apache.org/licenses/LICENSE-2.0. You may choose either license.
->>>>>>> 50ccc240
 
 require 'date'
 
@@ -184,12 +180,8 @@
     attr_accessor :defined_tags
 
     # The source of the database:
-<<<<<<< HEAD
-    # Use `NONE` for creating a new database. Use `DB_BACKUP` for creating a new database by restoring from a backup. The default is `NONE`.
-=======
     # Use `NONE` for creating a new database. Use `DB_BACKUP` for creating a new database by restoring from a backup. Use `DATABASE` for creating
     # a new database from an existing database, including archive redo log data. The default is `NONE`.
->>>>>>> 50ccc240
     #
     # @return [String]
     attr_reader :source
