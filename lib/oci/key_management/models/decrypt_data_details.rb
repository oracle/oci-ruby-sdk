--- conflicted
+++ resolved
@@ -1,9 +1,5 @@
-<<<<<<< HEAD
-# Copyright (c) 2016, 2020, Oracle and/or its affiliates. All rights reserved.
-=======
 # Copyright (c) 2016, 2020, Oracle and/or its affiliates.  All rights reserved.
 # This software is dual-licensed to you under the Universal Permissive License (UPL) 1.0 as shown at https://oss.oracle.com/licenses/upl or Apache License 2.0 as shown at http://www.apache.org/licenses/LICENSE-2.0. You may choose either license.
->>>>>>> 50ccc240
 
 require 'date'
 
