--- conflicted
+++ resolved
@@ -1,9 +1,5 @@
-<<<<<<< HEAD
-# Copyright (c) 2016, 2020, Oracle and/or its affiliates. All rights reserved.
-=======
 # Copyright (c) 2016, 2020, Oracle and/or its affiliates.  All rights reserved.
 # This software is dual-licensed to you under the Universal Permissive License (UPL) 1.0 as shown at https://oss.oracle.com/licenses/upl or Apache License 2.0 as shown at http://www.apache.org/licenses/LICENSE-2.0. You may choose either license.
->>>>>>> 50ccc240
 
 require 'date'
 
@@ -11,11 +7,7 @@
 module OCI
   # Details for scheduling vault deletion.
   class KeyManagement::Models::ScheduleVaultDeletionDetails
-<<<<<<< HEAD
-    # An optional property to indicate when to delete the vault, expressed in
-=======
     # An optional property indicating when to delete the vault, expressed in
->>>>>>> 50ccc240
     # [RFC 3339](https://tools.ietf.org/html/rfc3339) timestamp format. The specified
     # time must be between 7 and 30 days from the time when the request is received.
     # If this property is missing, it will be set to 30 days from the time of the request
