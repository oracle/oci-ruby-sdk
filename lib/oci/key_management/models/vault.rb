--- conflicted
+++ resolved
@@ -1,9 +1,5 @@
-<<<<<<< HEAD
-# Copyright (c) 2016, 2020, Oracle and/or its affiliates. All rights reserved.
-=======
 # Copyright (c) 2016, 2020, Oracle and/or its affiliates.  All rights reserved.
 # This software is dual-licensed to you under the Universal Permissive License (UPL) 1.0 as shown at https://oss.oracle.com/licenses/upl or Apache License 2.0 as shown at http://www.apache.org/licenses/LICENSE-2.0. You may choose either license.
->>>>>>> 50ccc240
 
 require 'date'
 require 'logger'
@@ -98,9 +94,6 @@
     # @return [String]
     attr_reader :vault_type
 
-<<<<<<< HEAD
-    # **[Required]** The OCID of the vault wrapping key.
-=======
     # The OCID of the vault from which this vault was restored, if it was restored from a backup file.
     # If you restore a vault to the same region, the vault retains the same OCID that it had when you
     # backed up the vault.
@@ -109,7 +102,6 @@
     attr_accessor :restored_from_vault_id
 
     # **[Required]** The OCID of the vault's wrapping key.
->>>>>>> 50ccc240
     # @return [String]
     attr_accessor :wrappingkey_id
 
@@ -128,10 +120,7 @@
         'time_created': :'timeCreated',
         'time_of_deletion': :'timeOfDeletion',
         'vault_type': :'vaultType',
-<<<<<<< HEAD
-=======
         'restored_from_vault_id': :'restoredFromVaultId',
->>>>>>> 50ccc240
         'wrappingkey_id': :'wrappingkeyId'
         # rubocop:enable Style/SymbolLiteral
       }
@@ -152,10 +141,7 @@
         'time_created': :'DateTime',
         'time_of_deletion': :'DateTime',
         'vault_type': :'String',
-<<<<<<< HEAD
-=======
         'restored_from_vault_id': :'String',
->>>>>>> 50ccc240
         'wrappingkey_id': :'String'
         # rubocop:enable Style/SymbolLiteral
       }
@@ -178,10 +164,7 @@
     # @option attributes [DateTime] :time_created The value to assign to the {#time_created} property
     # @option attributes [DateTime] :time_of_deletion The value to assign to the {#time_of_deletion} property
     # @option attributes [String] :vault_type The value to assign to the {#vault_type} property
-<<<<<<< HEAD
-=======
     # @option attributes [String] :restored_from_vault_id The value to assign to the {#restored_from_vault_id} property
->>>>>>> 50ccc240
     # @option attributes [String] :wrappingkey_id The value to assign to the {#wrappingkey_id} property
     def initialize(attributes = {})
       return unless attributes.is_a?(Hash)
@@ -251,15 +234,12 @@
 
       self.vault_type = attributes[:'vault_type'] if attributes[:'vault_type']
 
-<<<<<<< HEAD
-=======
       self.restored_from_vault_id = attributes[:'restoredFromVaultId'] if attributes[:'restoredFromVaultId']
 
       raise 'You cannot provide both :restoredFromVaultId and :restored_from_vault_id' if attributes.key?(:'restoredFromVaultId') && attributes.key?(:'restored_from_vault_id')
 
       self.restored_from_vault_id = attributes[:'restored_from_vault_id'] if attributes[:'restored_from_vault_id']
 
->>>>>>> 50ccc240
       self.wrappingkey_id = attributes[:'wrappingkeyId'] if attributes[:'wrappingkeyId']
 
       raise 'You cannot provide both :wrappingkeyId and :wrappingkey_id' if attributes.key?(:'wrappingkeyId') && attributes.key?(:'wrappingkey_id')
@@ -315,10 +295,7 @@
         time_created == other.time_created &&
         time_of_deletion == other.time_of_deletion &&
         vault_type == other.vault_type &&
-<<<<<<< HEAD
-=======
         restored_from_vault_id == other.restored_from_vault_id &&
->>>>>>> 50ccc240
         wrappingkey_id == other.wrappingkey_id
     end
     # rubocop:enable Metrics/CyclomaticComplexity, Metrics/AbcSize, Metrics/PerceivedComplexity, Layout/EmptyLines
@@ -335,11 +312,7 @@
     # Calculates hash code according to all attributes.
     # @return [Fixnum] Hash code
     def hash
-<<<<<<< HEAD
-      [compartment_id, crypto_endpoint, defined_tags, display_name, freeform_tags, id, lifecycle_state, management_endpoint, time_created, time_of_deletion, vault_type, wrappingkey_id].hash
-=======
       [compartment_id, crypto_endpoint, defined_tags, display_name, freeform_tags, id, lifecycle_state, management_endpoint, time_created, time_of_deletion, vault_type, restored_from_vault_id, wrappingkey_id].hash
->>>>>>> 50ccc240
     end
     # rubocop:enable Metrics/AbcSize, Layout/EmptyLines
 
