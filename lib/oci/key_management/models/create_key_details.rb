--- conflicted
+++ resolved
@@ -1,9 +1,5 @@
-<<<<<<< HEAD
-# Copyright (c) 2016, 2020, Oracle and/or its affiliates. All rights reserved.
-=======
 # Copyright (c) 2016, 2020, Oracle and/or its affiliates.  All rights reserved.
 # This software is dual-licensed to you under the Universal Permissive License (UPL) 1.0 as shown at https://oss.oracle.com/licenses/upl or Apache License 2.0 as shown at http://www.apache.org/licenses/LICENSE-2.0. You may choose either license.
->>>>>>> 50ccc240
 
 require 'date'
 
@@ -11,11 +7,7 @@
 module OCI
   # CreateKeyDetails model.
   class KeyManagement::Models::CreateKeyDetails
-<<<<<<< HEAD
-    # **[Required]** The OCID of the compartment that contains this master encryption key.
-=======
     # **[Required]** The OCID of the compartment where you want to create the master encryption key.
->>>>>>> 50ccc240
     # @return [String]
     attr_accessor :compartment_id
 
