--- conflicted
+++ resolved
@@ -1,9 +1,5 @@
-<<<<<<< HEAD
-# Copyright (c) 2016, 2020, Oracle and/or its affiliates. All rights reserved.
-=======
 # Copyright (c) 2016, 2020, Oracle and/or its affiliates.  All rights reserved.
 # This software is dual-licensed to you under the Universal Permissive License (UPL) 1.0 as shown at https://oss.oracle.com/licenses/upl or Apache License 2.0 as shown at http://www.apache.org/licenses/LICENSE-2.0. You may choose either license.
->>>>>>> 50ccc240
 
 require 'uri'
 require 'logger'
@@ -476,11 +472,7 @@
 
 
     # Generates a new [KeyVersion](https://docs.cloud.oracle.com/api/#/en/key/release/KeyVersion/) resource that provides new cryptographic
-<<<<<<< HEAD
-    # material for a master encryption key. The key must be in an ENABLED state to be rotated.
-=======
     # material for a master encryption key. The key must be in an `ENABLED` state to be rotated.
->>>>>>> 50ccc240
     #
     # As a management operation, this call is subject to a Key Management limit that applies to the total number
     # of requests across all  management write operations. Key Management might throttle this call to reject an
@@ -836,12 +828,8 @@
     # rubocop:disable Metrics/MethodLength, Layout/EmptyLines
 
 
-<<<<<<< HEAD
-    # Returns the RSA wrapping key associated with the vault in the endpoint.
-=======
     # Gets details about the public RSA wrapping key associated with the vault in the endpoint. Each vault has an RSA key-pair that wraps and
     # unwraps AES key material for import into Key Management.
->>>>>>> 50ccc240
     #
     # @param [Hash] opts the optional parameters
     # @option opts [OCI::Retry::RetryConfig] :retry_config The retry configuration to apply to this operation. If no key is provided then the service-level
@@ -895,14 +883,10 @@
     # rubocop:disable Metrics/MethodLength, Layout/EmptyLines
 
 
-<<<<<<< HEAD
-    # Imports the given wrapped/encrypted AES key.
-=======
     # Imports AES key material to create a new key with. The key material must be base64-encoded and
     # wrapped by the vault's public RSA wrapping key before you can import it. Key Management supports AES symmetric keys
     # that are exactly 16, 24, or 32 bytes. Furthermore, the key length must match what you specify at the time of import.
     #
->>>>>>> 50ccc240
     # @param [OCI::KeyManagement::Models::ImportKeyDetails] import_key_details ImportKeyDetails
     # @param [Hash] opts the optional parameters
     # @option opts [OCI::Retry::RetryConfig] :retry_config The retry configuration to apply to this operation. If no key is provided then the service-level
@@ -966,16 +950,12 @@
     # rubocop:disable Metrics/MethodLength, Layout/EmptyLines
 
 
-<<<<<<< HEAD
-    # Imports the given key version.
-=======
     # Imports AES key material to create a new key version with, and then rotates the key to begin using the new
     # key version. The key material must be base64-encoded and wrapped by the vault's public RSA wrapping key
     # before you can import it. Key Management supports AES symmetric keys that are exactly 16, 24, or 32 bytes.
     # Furthermore, the key length must match the length of the specified key and what you specify as the length
     # at the time of import.
     #
->>>>>>> 50ccc240
     # @param [String] key_id The OCID of the key.
     # @param [OCI::KeyManagement::Models::ImportKeyVersionDetails] import_key_version_details ImportKeyVersionDetails
     # @param [Hash] opts the optional parameters
@@ -1217,8 +1197,6 @@
     # rubocop:disable Metrics/MethodLength, Layout/EmptyLines
 
 
-<<<<<<< HEAD
-=======
     # Restores the specified key to the specified vault, based on information in the backup file provided.
     # If the vault doesn't exist, the operation returns a response with a 404 HTTP status error code. You
     # need to first restore the vault associated with the key.
@@ -1375,7 +1353,6 @@
     # rubocop:disable Metrics/MethodLength, Layout/EmptyLines
 
 
->>>>>>> 50ccc240
     # Schedules the deletion of the specified key. This sets the lifecycle state of the key
     # to `PENDING_DELETION` and then deletes it after the specified retention period ends.
     #
